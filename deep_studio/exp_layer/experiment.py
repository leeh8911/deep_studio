from argparse import ArgumentParser
import random
from typing import Tuple, Union
import os
from datetime import datetime
from pathlib import Path
import logging
import sys

import numpy as np
import torch
from tqdm import tqdm
from torchvision.transforms.functional import to_pil_image
from torch.utils.tensorboard import SummaryWriter  # TensorBoard 추가

from deep_studio.common_layer.config import Config
from deep_studio.data_layer.data_registry import DATALOADER_FACTORY_REGISTRY
from deep_studio.model_layer.model_registry import (
    MODEL_INTERFACE_REGISTRY,
    OPTIMIZER_REGISTRY,
)
from deep_studio.exp_layer.runner import TrainRunner, ValidationRunner, TestRunner

__all__ = ["Experiment"]

class Experiment:
    """학습 및 검증을 위한 실험 클래스"""

    def __init__(self):
        self.logger = logging.getLogger("ExperimentLogger")
        self.exp_time = datetime.now()
<<<<<<< HEAD
        args = self._parse_arguments()
        
        # 시드 및 디바이스 설정
        self.config = Config.from_file(args.config)
        self.seed = self.config.get("cfg", {}).get("seed", 0)
        self.device = self._setup_device(self.config["cfg"].get("device", "cpu"))
        self._set_seed(self.seed)

        # 경로 설정 및 폴더 생성
        self.workspace, self.exp_dir, self.checkpoint_dir = self._setup_experiment_directory(args.config)
        self.checkpoint_period = self.config["cfg"].get("checkpoint_period", 1)
        self.max_epoch = self.config["cfg"]["max_epoch"]
        self.current_epoch = 0

        # 모델, 옵티마이저, 데이터로더 설정
        self.model, self.optimizer, self.scheduler = self._setup_model_and_optimizer()
        self.dataloader_factory = DATALOADER_FACTORY_REGISTRY.build(
            **self.config["cfg"]["dataloader"]
        )
        self.train_runner, self.validation_runner, self.test_runner = None, None, None

        # 체크포인트 로드
        if args.checkpoint:
            self.load_checkpoint(args.checkpoint)

    def _parse_arguments(self):
        parser = ArgumentParser(description="실험 및 검증을 위한 실험 프로젝트")
        parser.add_argument("--config", type=str, help="configuration file location")
        parser.add_argument("--checkpoint", default=None, type=str, help="checkpoint path")
        return parser.parse_args()

    def _setup_device(self, device: str):
        if device == "cuda" and torch.cuda.is_available():
            return "cuda"
        return "cpu"

    def _set_seed(self, seed: int):
=======

        # 설정 초기화
        self.__initialize_config()

        # 시드 설정
        self.seed = self.config["cfg"].get("seed", 0)
        self.__set_seed(self.seed)

        # 디바이스 설정
        self.device = self.__device_check(self.config["cfg"]["device"])
        self.logger.info("Set device: %s", self.device)

        # 경로 설정
        self.__initialize_paths()

        # TensorBoard Writer 추가
        self.writer = SummaryWriter(log_dir=str(self.exp_dir / "logs"))

        # 모델, 옵티마이저, 스케줄러 설정
        self.__initialize_components()

        # 체크포인트 로드
        if self.checkpoint:
            self.load_checkpoint(self.checkpoint)

        self.train_runner = None
        self.validation_runner = None
        self.test_runner = None

    def __initialize_config(self):
        """Argument Parser 및 Config 초기화"""
        parser = ArgumentParser(description="실험 및 검증을 위한 실험 프로젝트")
        parser.add_argument(
            "--config", type=str, help="configuration file location for training"
        )
        parser.add_argument(
            "--checkpoint", default=None, type=str, help="checkpoint file path"
        )

        args = parser.parse_args()
        self.checkpoint = args.checkpoint

        config_path = args.config
        self.config_name = Path(config_path).stem
        self.workspace = Path(config_path).parent.parent
        self.config = Config.from_file(config_path)

    def __initialize_paths(self):
        """Experiment 디렉토리 및 경로 초기화"""
        self.exp_base_dir = self.workspace / "experiment"
        self.exp_base_dir.mkdir(exist_ok=True)

        self.exp_dir = self.exp_base_dir / (
            self.exp_time.strftime("%y%m%d_%H%M%S") + "_" + self.config_name
        )
        self.exp_dir.mkdir()

        self.checkpoint_dir = self.exp_dir / "checkpoint"
        self.output_dir = self.exp_dir / "output"

        self.checkpoint_period = self.config["cfg"]["checkpoint_period"]
        self.max_epoch = self.config["cfg"]["max_epoch"]
        self.current_epoch = 0

    def __initialize_components(self):
        """모델, 옵티마이저, 스케줄러 초기화"""
        self.model = MODEL_INTERFACE_REGISTRY.build(
            **self.config["cfg"]["model_interface"]
        )
        self.model.to(self.device)

        self.optimizer = OPTIMIZER_REGISTRY.build(
            **self.config["cfg"]["optimizer"], params=self.model.parameters()
        )

        self.scheduler = None
        if "scheduler" in self.config["cfg"]:
            raise NotImplementedError("Scheduler setting is not implemented")

        self.dataloader_factory = DATALOADER_FACTORY_REGISTRY.build(
            **self.config["cfg"]["dataloader"]
        )

    def __device_check(self, device):
        """디바이스 설정 확인"""
        return device if device == "cuda" and torch.cuda.is_available() else "cpu"

    def __set_seed(self, seed):
        """시드 설정"""
>>>>>>> 1cafe556
        random.seed(seed)
        np.random.seed(seed)
        torch.manual_seed(seed)
        torch.cuda.manual_seed(seed)
        torch.cuda.manual_seed_all(seed)
        torch.backends.cudnn.deterministic = True
        torch.backends.cudnn.benchmark = False

    def _setup_experiment_directory(self, config_path: str):
        workspace = Path(config_path).resolve().parent.parent
        exp_base_dir = workspace / "experiment"
        exp_base_dir.mkdir(parents=True, exist_ok=True)

        exp_dir = exp_base_dir / (self.exp_time.strftime("%y%m%d_%H%M%S") + f"_{Path(config_path).stem}")
        exp_dir.mkdir(exist_ok=True)

        checkpoint_dir = exp_dir / "checkpoint"
        checkpoint_dir.mkdir(exist_ok=True)
        
        return workspace, exp_dir, checkpoint_dir

    def _setup_model_and_optimizer(self):
        model = MODEL_INTERFACE_REGISTRY.build(**self.config["cfg"]["model_interface"])
        model.to(self.device)

        optimizer = OPTIMIZER_REGISTRY.build(**self.config["cfg"]["optimizer"], params=model.parameters())
        scheduler = None
        if "scheduler" in self.config["cfg"]:
            raise NotImplementedError("Scheduler setting is not implemented")

        return model, optimizer, scheduler

    def train(self):
        """학습 및 검증 루프"""
        best_val_loss = float("inf")

        self.train_runner = TrainRunner(
<<<<<<< HEAD
            self.model, self.dataloader_factory.get("train"), self.optimizer, self.device
=======
            self.model,
            self.dataloader_factory.get("train"),
            self.optimizer,
            self.device,
            writer=self.writer,  # TensorBoard 전달
>>>>>>> 1cafe556
        )
        self.validation_runner = ValidationRunner(
            self.model,
            self.dataloader_factory.get("validation"),
            self.device,
            writer=self.writer,  # TensorBoard 전달
        )

        epoch_pbar = tqdm(range(self.current_epoch, self.max_epoch), desc="EPOCH", leave=True)
        for epoch in epoch_pbar:
<<<<<<< HEAD
            train_loss = self.train_runner.run()
            val_loss = self.validation_runner.run()
=======
            train_loss = self.train_runner.run(epoch)

            val_loss = self.validation_runner.run(epoch)
>>>>>>> 1cafe556

            print(f"Epoch {epoch} Train Loss: {train_loss:.4f}, Validation Loss: {val_loss:.4f}")
            self.current_epoch = epoch

<<<<<<< HEAD
            # 체크포인트 저장
            self._save_checkpoint_if_needed(val_loss, best_val_loss)
            best_val_loss = min(best_val_loss, val_loss)

    def _save_checkpoint_if_needed(self, val_loss, best_val_loss):
        if self.current_epoch % self.checkpoint_period == 0:
            self.save_checkpoint(self.checkpoint_dir / f"{self.current_epoch}-CHECKPOINT.pth")
=======
            if val_loss["total_loss"] < best_val_loss:
                best_val_loss = val_loss["total_loss"]
                self.save_checkpoint("BEST-CHECKPOINT.pth")

        # TensorBoard writer 종료
        self.writer.close()

    def test(self, split: str = "test"):
        self.test_runner = TestRunner(
            self.model,
            self.dataloader_factory.get(split),
            self.device,
        )
>>>>>>> 1cafe556

        if val_loss < best_val_loss:
            self.save_checkpoint(self.exp_dir / "BEST-CHECKPOINT.pth")

    def save_checkpoint(self, path: Union[str, Path]):
        self.logger.info(f"Saving checkpoint at {path}")
        torch.save({
            "epoch": self.current_epoch,
            "model": self.model.state_dict(),
            "optimizer": self.optimizer.state_dict(),
            "scheduler": self.scheduler.state_dict() if self.scheduler else None,
            "config": self.config,
        }, path)

    def load_checkpoint(self, path: Union[str, Path]):
<<<<<<< HEAD
        self.logger.info(f"Loading checkpoint from {path}")
=======
        self.logger.info("Load checkpoint %s", path)
>>>>>>> 1cafe556
        checkpoint = torch.load(path)
        self.current_epoch = checkpoint["epoch"]
        self.model.load_state_dict(checkpoint["model"])
        self.optimizer.load_state_dict(checkpoint["optimizer"])
<<<<<<< HEAD
        if checkpoint.get("scheduler"):
            self.scheduler.load_state_dict(checkpoint["scheduler"])
        self.config = checkpoint["config"]

    def test(self, split: str = "test"):
        self.test_runner = TestRunner(self.model, self.dataloader_factory.get(split), self.device)
        return self.test_runner.run()
=======
        if checkpoint["scheduler"]:
            self.scheduler.load_state_dict(checkpoint["scheduler"])
        self.config = checkpoint["config"]

>>>>>>> 1cafe556
<|MERGE_RESOLUTION|>--- conflicted
+++ resolved
@@ -1,289 +1,221 @@
-from argparse import ArgumentParser
-import random
-from typing import Tuple, Union
-import os
-from datetime import datetime
-from pathlib import Path
-import logging
-import sys
-
-import numpy as np
-import torch
-from tqdm import tqdm
-from torchvision.transforms.functional import to_pil_image
-from torch.utils.tensorboard import SummaryWriter  # TensorBoard 추가
-
-from deep_studio.common_layer.config import Config
-from deep_studio.data_layer.data_registry import DATALOADER_FACTORY_REGISTRY
-from deep_studio.model_layer.model_registry import (
-    MODEL_INTERFACE_REGISTRY,
-    OPTIMIZER_REGISTRY,
-)
-from deep_studio.exp_layer.runner import TrainRunner, ValidationRunner, TestRunner
-
-__all__ = ["Experiment"]
-
-class Experiment:
-    """학습 및 검증을 위한 실험 클래스"""
-
-    def __init__(self):
-        self.logger = logging.getLogger("ExperimentLogger")
-        self.exp_time = datetime.now()
-<<<<<<< HEAD
-        args = self._parse_arguments()
-        
-        # 시드 및 디바이스 설정
-        self.config = Config.from_file(args.config)
-        self.seed = self.config.get("cfg", {}).get("seed", 0)
-        self.device = self._setup_device(self.config["cfg"].get("device", "cpu"))
-        self._set_seed(self.seed)
-
-        # 경로 설정 및 폴더 생성
-        self.workspace, self.exp_dir, self.checkpoint_dir = self._setup_experiment_directory(args.config)
-        self.checkpoint_period = self.config["cfg"].get("checkpoint_period", 1)
-        self.max_epoch = self.config["cfg"]["max_epoch"]
-        self.current_epoch = 0
-
-        # 모델, 옵티마이저, 데이터로더 설정
-        self.model, self.optimizer, self.scheduler = self._setup_model_and_optimizer()
-        self.dataloader_factory = DATALOADER_FACTORY_REGISTRY.build(
-            **self.config["cfg"]["dataloader"]
-        )
-        self.train_runner, self.validation_runner, self.test_runner = None, None, None
-
-        # 체크포인트 로드
-        if args.checkpoint:
-            self.load_checkpoint(args.checkpoint)
-
-    def _parse_arguments(self):
-        parser = ArgumentParser(description="실험 및 검증을 위한 실험 프로젝트")
-        parser.add_argument("--config", type=str, help="configuration file location")
-        parser.add_argument("--checkpoint", default=None, type=str, help="checkpoint path")
-        return parser.parse_args()
-
-    def _setup_device(self, device: str):
-        if device == "cuda" and torch.cuda.is_available():
-            return "cuda"
-        return "cpu"
-
-    def _set_seed(self, seed: int):
-=======
-
-        # 설정 초기화
-        self.__initialize_config()
-
-        # 시드 설정
-        self.seed = self.config["cfg"].get("seed", 0)
-        self.__set_seed(self.seed)
-
-        # 디바이스 설정
-        self.device = self.__device_check(self.config["cfg"]["device"])
-        self.logger.info("Set device: %s", self.device)
-
-        # 경로 설정
-        self.__initialize_paths()
-
-        # TensorBoard Writer 추가
-        self.writer = SummaryWriter(log_dir=str(self.exp_dir / "logs"))
-
-        # 모델, 옵티마이저, 스케줄러 설정
-        self.__initialize_components()
-
-        # 체크포인트 로드
-        if self.checkpoint:
-            self.load_checkpoint(self.checkpoint)
-
-        self.train_runner = None
-        self.validation_runner = None
-        self.test_runner = None
-
-    def __initialize_config(self):
-        """Argument Parser 및 Config 초기화"""
-        parser = ArgumentParser(description="실험 및 검증을 위한 실험 프로젝트")
-        parser.add_argument(
-            "--config", type=str, help="configuration file location for training"
-        )
-        parser.add_argument(
-            "--checkpoint", default=None, type=str, help="checkpoint file path"
-        )
-
-        args = parser.parse_args()
-        self.checkpoint = args.checkpoint
-
-        config_path = args.config
-        self.config_name = Path(config_path).stem
-        self.workspace = Path(config_path).parent.parent
-        self.config = Config.from_file(config_path)
-
-    def __initialize_paths(self):
-        """Experiment 디렉토리 및 경로 초기화"""
-        self.exp_base_dir = self.workspace / "experiment"
-        self.exp_base_dir.mkdir(exist_ok=True)
-
-        self.exp_dir = self.exp_base_dir / (
-            self.exp_time.strftime("%y%m%d_%H%M%S") + "_" + self.config_name
-        )
-        self.exp_dir.mkdir()
-
-        self.checkpoint_dir = self.exp_dir / "checkpoint"
-        self.output_dir = self.exp_dir / "output"
-
-        self.checkpoint_period = self.config["cfg"]["checkpoint_period"]
-        self.max_epoch = self.config["cfg"]["max_epoch"]
-        self.current_epoch = 0
-
-    def __initialize_components(self):
-        """모델, 옵티마이저, 스케줄러 초기화"""
-        self.model = MODEL_INTERFACE_REGISTRY.build(
-            **self.config["cfg"]["model_interface"]
-        )
-        self.model.to(self.device)
-
-        self.optimizer = OPTIMIZER_REGISTRY.build(
-            **self.config["cfg"]["optimizer"], params=self.model.parameters()
-        )
-
-        self.scheduler = None
-        if "scheduler" in self.config["cfg"]:
-            raise NotImplementedError("Scheduler setting is not implemented")
-
-        self.dataloader_factory = DATALOADER_FACTORY_REGISTRY.build(
-            **self.config["cfg"]["dataloader"]
-        )
-
-    def __device_check(self, device):
-        """디바이스 설정 확인"""
-        return device if device == "cuda" and torch.cuda.is_available() else "cpu"
-
-    def __set_seed(self, seed):
-        """시드 설정"""
->>>>>>> 1cafe556
-        random.seed(seed)
-        np.random.seed(seed)
-        torch.manual_seed(seed)
-        torch.cuda.manual_seed(seed)
-        torch.cuda.manual_seed_all(seed)
-        torch.backends.cudnn.deterministic = True
-        torch.backends.cudnn.benchmark = False
-
-    def _setup_experiment_directory(self, config_path: str):
-        workspace = Path(config_path).resolve().parent.parent
-        exp_base_dir = workspace / "experiment"
-        exp_base_dir.mkdir(parents=True, exist_ok=True)
-
-        exp_dir = exp_base_dir / (self.exp_time.strftime("%y%m%d_%H%M%S") + f"_{Path(config_path).stem}")
-        exp_dir.mkdir(exist_ok=True)
-
-        checkpoint_dir = exp_dir / "checkpoint"
-        checkpoint_dir.mkdir(exist_ok=True)
-        
-        return workspace, exp_dir, checkpoint_dir
-
-    def _setup_model_and_optimizer(self):
-        model = MODEL_INTERFACE_REGISTRY.build(**self.config["cfg"]["model_interface"])
-        model.to(self.device)
-
-        optimizer = OPTIMIZER_REGISTRY.build(**self.config["cfg"]["optimizer"], params=model.parameters())
-        scheduler = None
-        if "scheduler" in self.config["cfg"]:
-            raise NotImplementedError("Scheduler setting is not implemented")
-
-        return model, optimizer, scheduler
-
-    def train(self):
-        """학습 및 검증 루프"""
-        best_val_loss = float("inf")
-
-        self.train_runner = TrainRunner(
-<<<<<<< HEAD
-            self.model, self.dataloader_factory.get("train"), self.optimizer, self.device
-=======
-            self.model,
-            self.dataloader_factory.get("train"),
-            self.optimizer,
-            self.device,
-            writer=self.writer,  # TensorBoard 전달
->>>>>>> 1cafe556
-        )
-        self.validation_runner = ValidationRunner(
-            self.model,
-            self.dataloader_factory.get("validation"),
-            self.device,
-            writer=self.writer,  # TensorBoard 전달
-        )
-
-        epoch_pbar = tqdm(range(self.current_epoch, self.max_epoch), desc="EPOCH", leave=True)
-        for epoch in epoch_pbar:
-<<<<<<< HEAD
-            train_loss = self.train_runner.run()
-            val_loss = self.validation_runner.run()
-=======
-            train_loss = self.train_runner.run(epoch)
-
-            val_loss = self.validation_runner.run(epoch)
->>>>>>> 1cafe556
-
-            print(f"Epoch {epoch} Train Loss: {train_loss:.4f}, Validation Loss: {val_loss:.4f}")
-            self.current_epoch = epoch
-
-<<<<<<< HEAD
-            # 체크포인트 저장
-            self._save_checkpoint_if_needed(val_loss, best_val_loss)
-            best_val_loss = min(best_val_loss, val_loss)
-
-    def _save_checkpoint_if_needed(self, val_loss, best_val_loss):
-        if self.current_epoch % self.checkpoint_period == 0:
-            self.save_checkpoint(self.checkpoint_dir / f"{self.current_epoch}-CHECKPOINT.pth")
-=======
-            if val_loss["total_loss"] < best_val_loss:
-                best_val_loss = val_loss["total_loss"]
-                self.save_checkpoint("BEST-CHECKPOINT.pth")
-
-        # TensorBoard writer 종료
-        self.writer.close()
-
-    def test(self, split: str = "test"):
-        self.test_runner = TestRunner(
-            self.model,
-            self.dataloader_factory.get(split),
-            self.device,
-        )
->>>>>>> 1cafe556
-
-        if val_loss < best_val_loss:
-            self.save_checkpoint(self.exp_dir / "BEST-CHECKPOINT.pth")
-
-    def save_checkpoint(self, path: Union[str, Path]):
-        self.logger.info(f"Saving checkpoint at {path}")
-        torch.save({
-            "epoch": self.current_epoch,
-            "model": self.model.state_dict(),
-            "optimizer": self.optimizer.state_dict(),
-            "scheduler": self.scheduler.state_dict() if self.scheduler else None,
-            "config": self.config,
-        }, path)
-
-    def load_checkpoint(self, path: Union[str, Path]):
-<<<<<<< HEAD
-        self.logger.info(f"Loading checkpoint from {path}")
-=======
-        self.logger.info("Load checkpoint %s", path)
->>>>>>> 1cafe556
-        checkpoint = torch.load(path)
-        self.current_epoch = checkpoint["epoch"]
-        self.model.load_state_dict(checkpoint["model"])
-        self.optimizer.load_state_dict(checkpoint["optimizer"])
-<<<<<<< HEAD
-        if checkpoint.get("scheduler"):
-            self.scheduler.load_state_dict(checkpoint["scheduler"])
-        self.config = checkpoint["config"]
-
-    def test(self, split: str = "test"):
-        self.test_runner = TestRunner(self.model, self.dataloader_factory.get(split), self.device)
-        return self.test_runner.run()
-=======
-        if checkpoint["scheduler"]:
-            self.scheduler.load_state_dict(checkpoint["scheduler"])
-        self.config = checkpoint["config"]
-
->>>>>>> 1cafe556
+from argparse import ArgumentParser
+import random
+from typing import Tuple, Union
+import os
+from datetime import datetime
+from pathlib import Path
+import logging
+import sys
+
+import numpy as np
+import torch
+from tqdm import tqdm
+from torchvision.transforms.functional import to_pil_image
+from torch.utils.tensorboard import SummaryWriter  # TensorBoard 추가
+
+from deep_studio.common_layer.config import Config
+from deep_studio.data_layer.data_registry import DATALOADER_FACTORY_REGISTRY
+from deep_studio.model_layer.model_registry import (
+    MODEL_INTERFACE_REGISTRY,
+    OPTIMIZER_REGISTRY,
+)
+from deep_studio.exp_layer.runner import TrainRunner, ValidationRunner, TestRunner
+
+__all__ = ["Experiment"]
+
+class Experiment:
+    """학습 및 검증을 위한 실험 클래스"""
+
+    def __init__(self):
+        self.logger = logging.getLogger("ExperimentLogger")
+        self.exp_time = datetime.now()
+        args = self._parse_arguments()
+        
+        # 시드 및 디바이스 설정
+        self._initialize_config(args)
+        self.seed = self.config.get("cfg", {}).get("seed", 0)
+        self.device = self._setup_device(self.config["cfg"].get("device", "cpu"))
+        
+        self.__set_seed(self.seed)
+        
+        self._initialize_paths()
+
+        # TensorBoard Writer 추가
+        self.writer = SummaryWriter(log_dir=str(self.exp_base_dir), comment=self.exp_name)
+
+        # 모델, 옵티마이저, 스케줄러 설정
+        self.__initialize_components()
+        
+        # 경로 설정 및 폴더 생성
+        self.checkpoint_period = self.config["cfg"].get("checkpoint_period", 1)
+        self.max_epoch = self.config["cfg"]["max_epoch"]
+        self.current_epoch = 0
+
+        # 모델, 옵티마이저, 데이터로더 설정
+        self.model, self.optimizer, self.scheduler = self._setup_model_and_optimizer()
+        self.dataloader_factory = DATALOADER_FACTORY_REGISTRY.build(
+            **self.config["cfg"]["dataloader"]
+        )
+        self.train_runner, self.validation_runner, self.test_runner = None, None, None
+
+        # 체크포인트 로드
+        if args.checkpoint:
+            self.load_checkpoint(args.checkpoint)
+
+    def _parse_arguments(self):
+        parser = ArgumentParser(description="실험 및 검증을 위한 실험 프로젝트")
+        parser.add_argument("--config", type=str, help="configuration file location")
+        parser.add_argument("--checkpoint", default=None, type=str, help="checkpoint path")
+        return parser.parse_args()
+
+    def _setup_device(self, device: str):
+        if device == "cuda" and torch.cuda.is_available():
+            device = "cuda"
+        elif device == "mps" and torch.backends.mps.is_available():
+            device = "mps"
+        else:
+            device = "cpu"
+        self.logger.info("Set device: %s", device)
+        return device
+
+    def _initialize_config(self, args):
+        self.checkpoint = args.checkpoint
+
+        config_path = args.config
+        self.config_name = Path(config_path).stem
+        self.workspace = Path(config_path).parent.parent
+        self.config = Config.from_file(config_path)
+
+    def _initialize_paths(self):
+        """Experiment 디렉토리 및 경로 초기화"""
+        self.exp_name = self.exp_time.strftime("%y%m%d_%H%M%S") + "_" + self.config_name
+        self.exp_base_dir = self.workspace / "logs"
+        self.exp_base_dir.mkdir(exist_ok=True)
+
+        self.exp_dir = self.exp_base_dir / self.exp_name
+        self.exp_dir.mkdir(exist_ok=True)
+
+        self.checkpoint_dir = self.exp_dir / "checkpoint"
+        self.checkpoint_dir.mkdir(exist_ok=True)
+        
+        self.output_dir = self.exp_dir / "output"
+        self.output_dir.mkdir(exist_ok=True)
+
+    def __initialize_components(self):
+        """모델, 옵티마이저, 스케줄러 초기화"""
+        self.model = MODEL_INTERFACE_REGISTRY.build(
+            **self.config["cfg"]["model_interface"]
+        )
+        self.model.to(self.device)
+
+        self.optimizer = OPTIMIZER_REGISTRY.build(
+            **self.config["cfg"]["optimizer"], params=self.model.parameters()
+        )
+
+        self.scheduler = None
+        if "scheduler" in self.config["cfg"]:
+            raise NotImplementedError("Scheduler setting is not implemented")
+
+        self.dataloader_factory = DATALOADER_FACTORY_REGISTRY.build(
+            **self.config["cfg"]["dataloader"]
+        )
+
+    def __device_check(self, device):
+        """디바이스 설정 확인"""
+        return device if device == "cuda" and torch.cuda.is_available() else "cpu"
+
+    def __set_seed(self, seed):
+        """시드 설정"""
+        random.seed(seed)
+        np.random.seed(seed)
+        torch.manual_seed(seed)
+        torch.cuda.manual_seed(seed)
+        torch.cuda.manual_seed_all(seed)
+        torch.backends.cudnn.deterministic = True
+        torch.backends.cudnn.benchmark = False
+
+    def _setup_experiment_directory(self, config_path: str):
+        workspace = Path(config_path).resolve().parent.parent
+        exp_base_dir = workspace / "logs"
+        exp_base_dir.mkdir(parents=True, exist_ok=True)
+
+        exp_dir = exp_base_dir / (self.exp_time.strftime("%y%m%d_%H%M%S") + f"_{Path(config_path).stem}")
+        exp_dir.mkdir(exist_ok=True)
+
+        checkpoint_dir = exp_dir / "checkpoint"
+        checkpoint_dir.mkdir(exist_ok=True)
+        
+        return workspace, exp_dir, checkpoint_dir
+
+    def _setup_model_and_optimizer(self):
+        model = MODEL_INTERFACE_REGISTRY.build(**self.config["cfg"]["model_interface"])
+        model.to(self.device)
+
+        optimizer = OPTIMIZER_REGISTRY.build(**self.config["cfg"]["optimizer"], params=model.parameters())
+        scheduler = None
+        if "scheduler" in self.config["cfg"]:
+            raise NotImplementedError("Scheduler setting is not implemented")
+
+        return model, optimizer, scheduler
+
+    def train(self):
+        """학습 및 검증 루프"""
+        best_val_loss = float("inf")
+
+        self.train_runner = TrainRunner(
+            self.model,
+            self.dataloader_factory.get("train"),
+            self.optimizer,
+            self.device,
+            writer=self.writer,  # TensorBoard 전달
+        )
+        self.validation_runner = ValidationRunner(
+            self.model,
+            self.dataloader_factory.get("validation"),
+            self.device,
+            writer=self.writer,  # TensorBoard 전달
+        )
+
+        epoch_pbar = tqdm(range(self.current_epoch, self.max_epoch), desc="EPOCH", leave=True)
+        for epoch in epoch_pbar:
+            train_loss = self.train_runner.run(epoch)
+
+            val_loss = self.validation_runner.run(epoch)
+
+            self.current_epoch = epoch
+            if epoch % self.checkpoint_period == 0:
+                self.save_checkpoint(self.checkpoint_dir / f"{epoch}-CHECKPOINT.pth")
+
+            if val_loss["total_loss"] < best_val_loss:
+                best_val_loss = val_loss["total_loss"]
+                self.save_checkpoint(self.exp_dir / "BEST-CHECKPOINT.pth")
+
+        # TensorBoard writer 종료
+        self.writer.close()
+
+    def test(self, split: str = "test"):
+        self.test_runner = TestRunner(
+            self.model,
+            self.dataloader_factory.get(split),
+            self.device,
+        )
+
+    def save_checkpoint(self, path: Union[str, Path]):
+        self.logger.info("Saving checkpoint at %s", path)
+        torch.save({
+            "epoch": self.current_epoch,
+            "model": self.model.state_dict(),
+            "optimizer": self.optimizer.state_dict(),
+            "scheduler": self.scheduler.state_dict() if self.scheduler else None,
+            "config": self.config,
+        }, path)
+
+    def load_checkpoint(self, path: Union[str, Path]):
+        self.logger.info("Load checkpoint %s", path)
+        checkpoint = torch.load(path)
+        self.current_epoch = checkpoint["epoch"]
+        self.model.load_state_dict(checkpoint["model"])
+        self.optimizer.load_state_dict(checkpoint["optimizer"])
+        if checkpoint["scheduler"]:
+            self.scheduler.load_state_dict(checkpoint["scheduler"])
+        self.config = checkpoint["config"]