--- conflicted
+++ resolved
@@ -1,18 +1,12 @@
-.vscode/
-__pycache__/
-*.py[cod]
-*.zip
-poetry.lock
-make.bat
-MakeFile
-build/
-.pytest_cache/
-
-*.pth
-<<<<<<< HEAD
-
-experiment/
-=======
-experiment/
-**/experiment/
->>>>>>> 1cafe556
+.vscode/
+__pycache__/
+*.py[cod]
+*.zip
+poetry.lock
+make.bat
+MakeFile
+build/
+.pytest_cache/
+
+*.pth
+**/experiment/